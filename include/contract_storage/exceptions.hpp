--- conflicted
+++ resolved
@@ -1,75 +1,71 @@
-#pragma once
-#include <string>
-#include <exception>
-#include <cstdint>
-#include <memory>
-
-namespace contract {
-	namespace storage {
-		class ContractStorageException : public std::exception
-		{
-		protected:
-			int64_t _code;
-			std::string _name_value;
-			std::string _error_msg;
-		public:
-			inline ContractStorageException() : _code(0) { }
-			inline ContractStorageException(int64_t code, const std::string &name_value, const std::string &error_msg)
-				: _code(code), _name_value(name_value), _error_msg(error_msg) {}
-			inline ContractStorageException(const ContractStorageException& other) {
-				_code = other._code;
-				_name_value = other._name_value;
-				_error_msg = other._error_msg;
-			}
-			inline ContractStorageException(const char *msg)
-			{
-				_code = 1;
-				_error_msg = msg;
-			}
-			inline ContractStorageException(const std::string &msg)
-			{
-				_code = 1;
-				_error_msg = msg;
-			}
-			inline ContractStorageException& operator=(const ContractStorageException& other) {
-				if (this != &other)
-				{
-					_error_msg = other._error_msg;
-				}
-				return *this;
-			}
-			inline virtual ~ContractStorageException() {}
-
-#ifdef WIN32
-<<<<<<< HEAD
-			inline virtual const char* what() const
-=======
-			inline virtual const char* what() const noexcept
->>>>>>> 4fa4a64c
-#else
-			inline virtual const char* what() const noexcept
-#endif 
-			{
-				return _error_msg.c_str();
-			}
-			inline virtual int64_t code() const {
-				return _code;
-			}
-			inline std::string name() const
-			{
-				return _name_value;
-			}
-			inline virtual std::shared_ptr<ContractStorageException> dynamic_copy_exception()const
-			{
-				return std::make_shared<ContractStorageException>(*this);
-			}
-			inline virtual void dynamic_rethrow_exception()const
-			{
-				if (code() == 0)
-					throw *this;
-				else
-					ContractStorageException::dynamic_rethrow_exception();
-			}
-		};
-	}
+#pragma once
+#include <string>
+#include <exception>
+#include <cstdint>
+#include <memory>
+
+namespace contract {
+	namespace storage {
+		class ContractStorageException : public std::exception
+		{
+		protected:
+			int64_t _code;
+			std::string _name_value;
+			std::string _error_msg;
+		public:
+			inline ContractStorageException() : _code(0) { }
+			inline ContractStorageException(int64_t code, const std::string &name_value, const std::string &error_msg)
+				: _code(code), _name_value(name_value), _error_msg(error_msg) {}
+			inline ContractStorageException(const ContractStorageException& other) {
+				_code = other._code;
+				_name_value = other._name_value;
+				_error_msg = other._error_msg;
+			}
+			inline ContractStorageException(const char *msg)
+			{
+				_code = 1;
+				_error_msg = msg;
+			}
+			inline ContractStorageException(const std::string &msg)
+			{
+				_code = 1;
+				_error_msg = msg;
+			}
+			inline ContractStorageException& operator=(const ContractStorageException& other) {
+				if (this != &other)
+				{
+					_error_msg = other._error_msg;
+				}
+				return *this;
+			}
+			inline virtual ~ContractStorageException() {}
+
+#ifdef WIN32
+			inline virtual const char* what() const noexcept
+#else
+			inline virtual const char* what() const noexcept
+#endif 
+			{
+				return _error_msg.c_str();
+			}
+			inline virtual int64_t code() const {
+				return _code;
+			}
+			inline std::string name() const
+			{
+				return _name_value;
+			}
+			inline virtual std::shared_ptr<ContractStorageException> dynamic_copy_exception()const
+			{
+				return std::make_shared<ContractStorageException>(*this);
+			}
+			inline virtual void dynamic_rethrow_exception()const
+			{
+				if (code() == 0)
+					throw *this;
+				else
+					ContractStorageException::dynamic_rethrow_exception();
+			}
+		};
+	}
 }