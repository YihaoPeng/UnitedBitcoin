--- conflicted
+++ resolved
@@ -1,105 +1,101 @@
-#pragma once
-#include <vector>
-#include <contract_storage/config.hpp>
-#include <contract_storage/contract_info.hpp>
-#include <contract_storage/commit.hpp>
-#include <contract_storage/change.hpp>
-#include <boost/exception/all.hpp>
-#include <fjson/array.hpp>
-#include <fcrypto/ripemd160.hpp>
-#include <fcrypto/elliptic.hpp>
-#include <fcrypto/base58.hpp>
-#include <fcrypto/sha256.hpp>
-#include <boost/uuid/sha1.hpp>
-#include <exception>
-#include <memory>
-#include <leveldb/db.h>
-#include <sqlite3.h>
-
-namespace contract
-{
-	namespace storage
-	{
-		class ContractStorageService final
-		{
-		private:
-			leveldb::DB *_db;
-			sqlite3 *_sql_db;
-<<<<<<< HEAD
-			uint32_t _current_block_height;
-=======
-			uint32_t _current_block_height = 0;
->>>>>>> 4fa4a64c
-			uint32_t _magic_number;
-			std::string _storage_db_path;
-			std::string _storage_sql_db_path;
-		public:
-			// suggest use get_instance
-			ContractStorageService(uint32_t magic_number, const std::string& storage_db_path, const std::string& storage_sql_db_path, bool auto_open = true);
-			~ContractStorageService();
-
-			static std::shared_ptr<ContractStorageService> get_instance(uint32_t magic_number, const std::string& storage_db_path, const std::string& storage_sql_db_path);
-			
-			// these apis may throws boost::exception
-			void open();
-			void close();
-			bool is_open() const;
-
-			ContractInfoP get_contract_info(const AddressType& contract_id) const;
-			ContractCommitId save_contract_info(ContractInfoP contract_info);
-			AddressType find_contract_id_by_name(const std::string& name) const;
-
-			jsondiff::JsonValue get_contract_storage(AddressType contract_id, const std::string& storage_name) const;
-			std::vector<ContractBalance> get_contract_balances(const AddressType& contract_id) const;
-			std::shared_ptr<std::vector<ContractEventInfo>> get_commit_events(const ContractCommitId& commit_id) const;
-			std::shared_ptr<std::vector<ContractEventInfo>> get_transaction_events(const std::string& transaction_id) const;
-
-			// you must ensure changes is right before commit now
-			ContractCommitId commit_contract_changes(ContractChangesP changes);
-			void rollback_contract_state(const ContractCommitId& dest_commit_id);
-
-			// don't call this in production usage
-			void clear_sql_db();
-
-			// hash the all contract-storage world
-			// new-root-hash = hash(old-root-hash, commit-diff, block_height)
-			std::string current_root_state_hash() const;
-
-			// check whether haven't pending reset root state hash
-			bool is_latest() const;
-
-			// TODO: get snapshot after commit id
-
-			ContractCommitId top_root_state_hash() const;
-			void reset_root_state_hash(const ContractCommitId& dest_commit_id);
-
-			ContractCommitId top_commit_id() const;
-			uint32_t magic_number() const { return _magic_number; }
-			uint32_t current_block_height() const { return _current_block_height; }
-			void set_current_block_height(uint32_t block_height) { this->_current_block_height = block_height; }
-
-		private:
-			// check db opened? if not, throw boost::exception
-			void check_db() const;
-			void begin_sql_transaction();
-			void commit_sql_transaction();
-			void rollback_sql_transaction();
-			void rollback_leveldb_transaction(const leveldb::Snapshot* snapshot_to_rollback, const std::vector<std::string>& changed_keys);
-			void rollback_to_root_state_hash_without_transactional(const ContractCommitId& dest_commit_id, std::vector<std::string>& changed_leveldb_keys);
-			// init commits sql table
-			void init_commits_table();
-			ContractCommitInfoP get_commit_info(const ContractCommitId& commit_id);
-			// add commit info to sql db
-			void add_commit_info(ContractCommitId commit_id, const std::string &change_type, const std::string &diff_str, const std::string &contract_id);
-			// get value from key-value db by key
-			std::string get_value_by_key_or_error(const std::string &key);
-			jsondiff::JsonValue get_json_value_by_key_or_null(const std::string &key);
-
-			ContractCommitId generate_next_root_hash(const std::string& old_root_state_hash, const fcrypto::sha256& diff_hash) const;
-
-			// calculate new-contract-info commit
-			fcrypto::sha256 hash_new_contract_info_commit(ContractInfoP contract_info) const;
-			fcrypto::sha256 hash_contract_changes(ContractChangesP changes) const;
-		};
-	}
-}
+#pragma once
+#include <vector>
+#include <contract_storage/config.hpp>
+#include <contract_storage/contract_info.hpp>
+#include <contract_storage/commit.hpp>
+#include <contract_storage/change.hpp>
+#include <boost/exception/all.hpp>
+#include <fjson/array.hpp>
+#include <fcrypto/ripemd160.hpp>
+#include <fcrypto/elliptic.hpp>
+#include <fcrypto/base58.hpp>
+#include <fcrypto/sha256.hpp>
+#include <boost/uuid/sha1.hpp>
+#include <exception>
+#include <memory>
+#include <leveldb/db.h>
+#include <sqlite3.h>
+
+namespace contract
+{
+	namespace storage
+	{
+		class ContractStorageService final
+		{
+		private:
+			leveldb::DB *_db;
+			sqlite3 *_sql_db;
+			uint32_t _current_block_height = 0;
+			uint32_t _magic_number;
+			std::string _storage_db_path;
+			std::string _storage_sql_db_path;
+		public:
+			// suggest use get_instance
+			ContractStorageService(uint32_t magic_number, const std::string& storage_db_path, const std::string& storage_sql_db_path, bool auto_open = true);
+			~ContractStorageService();
+
+			static std::shared_ptr<ContractStorageService> get_instance(uint32_t magic_number, const std::string& storage_db_path, const std::string& storage_sql_db_path);
+			
+			// these apis may throws boost::exception
+			void open();
+			void close();
+			bool is_open() const;
+
+			ContractInfoP get_contract_info(const AddressType& contract_id) const;
+			ContractCommitId save_contract_info(ContractInfoP contract_info);
+			AddressType find_contract_id_by_name(const std::string& name) const;
+
+			jsondiff::JsonValue get_contract_storage(AddressType contract_id, const std::string& storage_name) const;
+			std::vector<ContractBalance> get_contract_balances(const AddressType& contract_id) const;
+			std::shared_ptr<std::vector<ContractEventInfo>> get_commit_events(const ContractCommitId& commit_id) const;
+			std::shared_ptr<std::vector<ContractEventInfo>> get_transaction_events(const std::string& transaction_id) const;
+
+			// you must ensure changes is right before commit now
+			ContractCommitId commit_contract_changes(ContractChangesP changes);
+			void rollback_contract_state(const ContractCommitId& dest_commit_id);
+
+			// don't call this in production usage
+			void clear_sql_db();
+
+			// hash the all contract-storage world
+			// new-root-hash = hash(old-root-hash, commit-diff, block_height)
+			std::string current_root_state_hash() const;
+
+			// check whether haven't pending reset root state hash
+			bool is_latest() const;
+
+			// TODO: get snapshot after commit id
+
+			ContractCommitId top_root_state_hash() const;
+			void reset_root_state_hash(const ContractCommitId& dest_commit_id);
+
+			ContractCommitId top_commit_id() const;
+			uint32_t magic_number() const { return _magic_number; }
+			uint32_t current_block_height() const { return _current_block_height; }
+			void set_current_block_height(uint32_t block_height) { this->_current_block_height = block_height; }
+
+		private:
+			// check db opened? if not, throw boost::exception
+			void check_db() const;
+			void begin_sql_transaction();
+			void commit_sql_transaction();
+			void rollback_sql_transaction();
+			void rollback_leveldb_transaction(const leveldb::Snapshot* snapshot_to_rollback, const std::vector<std::string>& changed_keys);
+			void rollback_to_root_state_hash_without_transactional(const ContractCommitId& dest_commit_id, std::vector<std::string>& changed_leveldb_keys);
+			// init commits sql table
+			void init_commits_table();
+			ContractCommitInfoP get_commit_info(const ContractCommitId& commit_id);
+			// add commit info to sql db
+			void add_commit_info(ContractCommitId commit_id, const std::string &change_type, const std::string &diff_str, const std::string &contract_id);
+			// get value from key-value db by key
+			std::string get_value_by_key_or_error(const std::string &key);
+			jsondiff::JsonValue get_json_value_by_key_or_null(const std::string &key);
+
+			ContractCommitId generate_next_root_hash(const std::string& old_root_state_hash, const fcrypto::sha256& diff_hash) const;
+
+			// calculate new-contract-info commit
+			fcrypto::sha256 hash_new_contract_info_commit(ContractInfoP contract_info) const;
+			fcrypto::sha256 hash_contract_changes(ContractChangesP changes) const;
+		};
+	}
+}